from explainer.datasets.utils import _process_ss_idx, _get_loc_of_motif, setup_logger
from explainer.motifs.rbp_lists import RBP_SUBSETS
from gtfhandle.utils import fasta_to_dict
from typing import Union, Literal
import os
import re
import pandas as pd
import numpy as np
import pyranges as pr
from Bio import Seq
from itertools import product, chain
import subprocess
from tqdm import tqdm
from loguru import logger
tqdm.pandas()


def process_subset_args(subset: list):
    """
    Process subset RBP argument to return a
    list (RBPs) or str (group of RBPs in a set)
    to be searched in the motif scanning step

    :param list subset: Input argument

    :return Union[None, List, str]:
    """
    #RBPs present in a given database
    if not subset:
        return None

    #RBPs found in a file, one per line
    if len(subset) == 1 and os.path.isfile(subset[0]):
        return [rbp.rstrip() for rbp in open(subset[0], 'r')]
    
    #RBPs present in the set provided
    elif len(subset) == 1 and subset[0] in list(RBP_SUBSETS.keys()):
        return subset[0] 
    
    #RPBs provided in input argument (1 or more)
    return subset

def _call_parallel_motif_scanning(seqs: str,
                                  ss_idx_path: str,
                                  **kwargs):
    """
    Run motif scanning for a subset of innput seqs
    """
    import tempfile
    tmp_outdir = tempfile.mkdtemp()
    setup_logger(kwargs['verbosity'])
      
    Motifs(seqs=seqs,
           outdir=tmp_outdir,
           subset_rbps=kwargs['subset_rbps'],
           source=kwargs['motif_source'],
           search=kwargs['motif_search'],      
           pvalue_threshold=kwargs['pvalue_threshold'],
           logodds_threshold=kwargs['log_odds_threshold'],
           min_motif_length=kwargs['min_motif_length'],
           ss_idx=ss_idx_path,
           ss_idx_extend=kwargs['ss_idx_extend'],
           log_level=kwargs['verbosity'])
    
    return tmp_outdir

def _concat_parallel_output(outdirs: list,
                            final_outdir: str):
    """
    Concatenation of outputs of parallel runs

    :param list outdirs: Path to the output of a single parallel run
    :param str final_outdir: Final output directory
    """
    all_m_c,all_r_c, all_m_m, m_c, r_c, m_m = [], [], [], [], [], []
    for dir in outdirs:
        
        all_m_c.append(os.path.join(dir, 'ALL_MOTIF_COUNTS.tsv'))
        all_r_c.append(os.path.join(dir, 'ALL_RBP_COUNTS.tsv'))
        all_m_m.append(os.path.join(dir, 'ALL_MOTIF_MATCHES.tsv.gz'))
        
        m_c.append(os.path.join(dir, 'MOTIF_COUNTS.tsv'))
        r_c.append(os.path.join(dir, 'RBP_COUNTS.tsv'))
        m_m.append(os.path.join(dir, 'MOTIF_MATCHES.tsv.gz'))
    
    pd.concat(map(lambda file: pd.read_csv(file, sep="\t"), all_m_c)).to_csv('{}/ALL_MOTIF_COUNTS.tsv'.format(final_outdir), sep="\t", index=False)
    pd.concat(map(lambda file: pd.read_csv(file, sep="\t"), all_r_c)).to_csv('{}/ALL_RBP_COUNTS.tsv'.format(final_outdir), sep="\t", index=False)
    pd.concat(map(lambda file: pd.read_csv(file, sep="\t"), all_m_m)).to_csv('{}/ALL_MOTIF_MATCHES.tsv.gz'.format(final_outdir), 
                                                                             compression='gzip', 
                                                                             sep="\t", 
                                                                             index=False)
    
    pd.concat(map(lambda file: pd.read_csv(file, sep="\t"), m_c)).to_csv('{}/MOTIF_COUNTS.tsv'.format(final_outdir), sep="\t", index=False)
    pd.concat(map(lambda file: pd.read_csv(file, sep="\t"), r_c)).to_csv('{}/RBP_COUNTS.tsv'.format(final_outdir), sep="\t", index=False)
    pd.concat(map(lambda file: pd.read_csv(file, sep="\t"), m_m)).to_csv('{}/MOTIF_MATCHES.tsv.gz'.format(final_outdir),
                                                                        compression='gzip', 
                                                                         sep="\t",
                                                                         index=False)
    
class Motifs(object):
    """
    Class with representations of motif sequences
    """

    def __init__(self,
                 seqs: str,
                 outdir: str,
                 source: str = Literal['rosina2017', 'oRNAment', 'ATtRACT'],
                 search: str = Literal['plain', 'fimo'],
                 subset_rbps: Union[str, list] = "encode",
                 pvalue_threshold: float = 0.00001,
                 logodds_threshold: float = 0.15,
                 min_motif_length: int = 5,
                 ss_idx: Union[str, dict] = None,
                 ss_idx_extend: int = 5000,
                 **kwargs):
        """
        :param str seqs: Input sequences in fasta format
        :param str outdir: Output directory
        :param str source: Scan motifs from the given source.
        :param str search: How to do the motif search

        :param Union[str, list] subset_rbps: Subset motif scanning
        for the given list of RBPs, or to the RBPs belonging
        to a specific set. Default: `encode`, list of RBPs from
        ENCODE that were described as involved in splicing and
        we performed differential splicing analysis

        :param float pvalue_threshold: Maximum pvalue allowed
        to consider a hit as valid when motif scanning is
        performed with FIMO.

        :param float logodds_threshold: Minimum log-odds
        value for a nucleotide in a given position for it
        to be considered as relevant

        :param int min_motif_length: Minimum motif length 
        allowed. Default: `5`

        :param Union[str, dict] ss_idx: File/dict with indexes of splice sites
        for each of the input sequences. If set, output will
        include separate motif hits information for the region
        subset that surrounds the splice site of cassette exons

        :param int ss_idx_extend: Number of base-pairs extending
        from cassette exon splice sites that will be presented
        in the output when `ss_idx` is provided. Default: `5000`.
        """
        try:
            logger.log("MAIN", "Scanning motifs..")
        except ValueError:
            setup_logger(kwargs.get('verbosity', 2))
            
        _sources = ['oRNAment', 'ATtRACT', 'rosina2017', 'encode2020_RBNS']
        _search = ['plain', 'fimo']
        assert source in _sources, 'Wrong motif source database provided.Valid values: {}.'.format(
            _sources)

        assert search in _search, 'Wrong motif search strategy provided. Valid values: {}.'.format(
            _search)

        if search == "fimo":
            assert source not in ['rosina2017', 'encode2020_RBNS'], "{} motif source can not be used " \
                                                                    "when the search strategy == 'fimo'.".format(
                                                                        source)

        os.makedirs(outdir, exist_ok=True)
        self.outdir = outdir
        self.seqs = fasta_to_dict(seqs)
        self.fasta = seqs
        self.source = source
        self.search = search
        self.pvalue_threshold = pvalue_threshold
        self.logodds_threshold = logodds_threshold
        self.min_motif_len = min_motif_length
        self.ref_ss_idx_extend = ss_idx_extend

        if ss_idx:
            self.ref_ss_idx, _ = _process_ss_idx(self.seqs, ss_idx)
        else:
            self.ref_ss_idx = None
            
        if isinstance(subset_rbps, list):
            self.subset_rbps = subset_rbps
            
        elif isinstance(subset_rbps, str):
            try:
                self.subset_rbps = RBP_SUBSETS[subset_rbps]

            except KeyError:
                raise KeyError('RBP subset provided ({}) is not valid. '
                               'Please choose from an existiing set {}, or provide RBP names directly.'.format(
                                   subset_rbps, ['encode', 'rosina2017', 'encode_in_rosina2017', 'encode_in_attract']))
        else:
            self.subset_rbps = None

        if self.source in ['rosina2017', 'encode2020_RBNS']:
            self.motifs = self.read_rosina()

        else:

            self.motifs, self.pwm_ids_per_rbp, self.db = self._read_PWMs()

        if self.subset_rbps:
     
            self.motifs = {
                k: v
                for k, v in self.motifs.items() if k in self.subset_rbps
            }
            if len(self.motifs) == 0:
                raise ValueError('None of the RBPs provided in the "--subset_rbps" argument is present in the {} database.'
                    .format(self.source))

            elif len(self.motifs) != len(self.subset_rbps):
                absent = ','.join([
                    x for x in self.subset_rbps if x not in self.motifs.keys()
                ])
                logger.warning(
                    'Some RBPs provided are not in the {} database:\'{}\'.'.
                    format(self.source, absent))

        if len(self.motifs) > 0:
            raw_hits = self.scan_sequences()
            filtered_motifs = self.filter_output(raw_hits)
                
            if isinstance(filtered_motifs, pd.DataFrame):
                self.write_output(filtered_motifs)
  
    def scan_sequences(self):
        """
        Scan motif ocurrences in the set of sequences provided

        :return:
        """
        logger.info("Scanning for {} RBPs motif ocurrences in {} "
                     "sequences using a {} search".format(
                         len(self.motifs), len(self.seqs), self.search))

        if self.search == "plain":
            return self._scan_by_exact_matches()
        else:
            return self._scan_with_fimo()
        
    def _scan_by_exact_matches(self):
        """
        Scan motif occurrences by blind
        substring search in fasta sequence
        strings. It is located outside of the
        class so that parallel searches with 
        multiprocessing can be performed.

        Additionally, if ref_ss_idx is provided and the number 
        of different motifs to scan is higher than 20, 
        sequences to be spanned will be shortened to the max
        length of the SpliceAI resolution

        :param dict seqs: Input sequences to be scanned
        :param dict motifs: Motifs to scan
        :param dict ref_ss_idx: Splice site indexes. Used to 
        restrict motif scanning space within sequences

        :return pd.DataFrame: Df with positions in the
        sequences where each motif was found with 0-based coordinates

        :return pd.DataFrame: Df with the counts of each
        RBP on each sequence
        :return pd.DataFrame: Df with the counts of each
        motif of each RBP on each sequence
        """
        full_info = []

        # for each sequence
        for header, seq in self.seqs.items():

            # for each RBP
            for rbp_name, _motifs in self.motifs.items():

                # matches are 0-based
                matches = [[_ for _ in re.finditer(m, seq)] for m in _motifs]

                # for each motif match
                for motif_seq, positions in zip(_motifs, matches):
    
                    if positions:
                        # Explode matches:
                        [
                            full_info.append([
                                header, rbp_name, motif_seq,
                                p.start(),
                                p.end(), rbp_name + "_" + motif_seq
                            ]) for p in positions
                            ]

        # Generate clean dfs
        full_df = pd.DataFrame.from_records(full_info,
                                            columns=[
                                                "seq_id", "rbp_name",
                                                "rbp_motif", "start", "end",
                                                "rbp_name_motif"
                                            ])

        return full_df
    
    def _scan_with_fimo(self):
        """
        Scan for motif ocurrences using FIMO.

        If subset of RBPs is provided,
        intermediary PWM files will be
        created by selecting only
        the PWMs that belong to the subset
        of RBPs provided.

        :return pd.DataFrame: 0-based motif ocurrences 
        """

        logger.info("Scanning with FIMO")
        fimo_outdir = os.path.join(self.outdir, 'fimo_out')
        os.makedirs(fimo_outdir, exist_ok=True)
        base_cmd = ['fimo', '--norc', '--oc', fimo_outdir, '--thresh', str(self.pvalue_threshold), '--no-qvalue', '--bfile', '--motif--']

        # If subset by at least one RBP, update the arg list
        # of FIMO to just use the PWM belonging to those RBPs.
        if self.subset_rbps:
            subset_RB = list(
                chain(*[
                    self.pwm_ids_per_rbp[rbp_name]
                    for rbp_name in self.motifs.keys()
                ]))
            _aux = ['--motif'] * len(subset_RB)
            add_cmd = list(chain(*zip(_aux, subset_RB)))
            base_cmd.extend(add_cmd)

        fimo_cmd = base_cmd + [self.db, self.fasta]

        log_file = os.path.join(fimo_outdir, 'fimo.log')
        _p = subprocess.run(fimo_cmd,
                            stdout=subprocess.DEVNULL,
                            stderr=subprocess.DEVNULL)

        try:
            df_fimo_out = pd.read_csv(os.path.join(fimo_outdir, 'fimo.tsv'),
                                      comment='#',
                                      sep="\t",
                                      low_memory=False)

            rename_cols = {
                'sequence_name': 'seq_id',
                'matched_sequence': 'rbp_motif',
                'motif_alt_id': 'rbp_name',
                'stop': 'end'
            }

            ordered_cols = [
                'seq_id', 'rbp_name', 'rbp_motif', 'start', 'end', 'p-value'
            ]
            df_fimo_out.rename(columns=rename_cols, inplace=True)
            full_df = df_fimo_out[ordered_cols].drop_duplicates(
                ['seq_id', 'rbp_name', 'rbp_motif', 'start', 'end'])

            # Remove matches of motif that include positions with
            # low log-odds score (below the threshold provided)
            all_possible_features = []
            [
                all_possible_features.extend([k + "_" + x for x in v])
                for k, v in self.motifs.items()
            ]

            full_df['rbp_name_motif'] = full_df.rbp_name + \
                "_" + full_df.rbp_motif

            _n = full_df.shape[0]
            full_df = full_df[full_df.rbp_name_motif.isin(
                all_possible_features)]
            logger.debug("Number of hits removed due to the logodds "
                         "threshold set ({}): {}".format(
                             self.logodds_threshold, _n - full_df.shape[0]))

            # Remove matches not passing the p-value threshold
            _n = full_df.shape[0]

            full_df = full_df[full_df['p-value'] <= self.pvalue_threshold]
            logger.debug("Number of hits removed due to the p-value "
                         "threshold set ({}): {}".format(
                             self.pvalue_threshold, _n - full_df.shape[0]))

            full_df.start -= 1
            return full_df.drop(columns=['p-value'])

        except pd.errors.EmptyDataError:
            logger.log("MAIN", "No single match found by FIMO.")
    
    def filter_output(self, raw_hits: pd.DataFrame):
        """
        Filters motif results and adds additional information
        if splice sites information is available

        :param pd.DataFrame df: Results from motif scanning (by FIMO or plain search)

        :return pd.DataFrame: Filtered df with additional information 
        """
        if raw_hits is None or raw_hits.empty:
            raise ValueError('No motifs found given this experimental setup.')
<<<<<<< HEAD
            
=======
>>>>>>> 05721395
        else:
            logger.info("Filtering motif results:")

            df = _redundancy_and_density_analysis(raw_hits)

            if self.ref_ss_idx is not None:
                logger.info("Mapping location of motifs")
                df = _get_loc_of_motif(df, self.ref_ss_idx)

            return df
        

    def write_output(self, df: pd.DataFrame):
        """
        Writes the output of the motif scanning step
        
        :param bool is_subset: Whether filtered df refers to subset 
        of input sequences, it writes tmp files to be later 
        concatenated
        """

        def _filter_by_scope(df: pd.DataFrame):
            """
            Filtes input df to include motif intervals 
            within the scope provided
            """
            _filt = []
            for seq_name, motifs_per_seq in df.groupby('seq_id'):

                cassette_idx = self.ref_ss_idx[seq_name][1]
                region_from_accept = max(
                    cassette_idx[0] - self.ref_ss_idx_extend, 0)
                region_from_donor = cassette_idx[1] + self.ref_ss_idx_extend

                _df = motifs_per_seq[(motifs_per_seq.Start >= region_from_accept)
                                     & (motifs_per_seq.End <= region_from_donor)]

                _filt.append(_df)

            return pd.concat(_filt)

        logger.info("Writing output")
        
        if 'Strand' in df.columns:
            df = df.drop('Strand', axis=1)
        orig_df = df.copy()

        # Get the names of all possible RBP_based features
        all_rbps = list(self.motifs.keys())
        all_rbps_detailed = [
            rbp_name + "_" + m
            for rbp_name, list_motifs in self.motifs.items()
            for m in list_motifs
        ]

        for i in range(0, 2):

            out_flag = "ALL_" if i == 0 else ""

            if i == 1:
                if self.ref_ss_idx is None:
                    break

                elif self.ref_ss_idx_extend <= 0:
                    logger.debug("There are no sequence regions to restrict motif "
                                 "location ('ref_ss_idx_extend == {}'). ".format(self.ref_ss_idx_extend))
                    break

                else:
                    df = _filter_by_scope(df)
                    logger.debug("Number of outside of scope ({} bp on "
                                 "each side of a cassette exon) motifs: {}".format(self.ref_ss_idx_extend, orig_df.shape[0] - df.shape[0]))

            # Count ocurrences per RBP and per individual RBP motif
            rbp_counts = df.groupby(
                ['seq_id', 'rbp_name']).size().unstack(fill_value=0)
            rbp_counts_detailed = df.groupby(
                ['seq_id', 'rbp_name_motif']).size().unstack(fill_value=0)

            # Fill motif df with absent occurrences
            absent_rbps_hits = [
                x for x in all_rbps if x not in list(rbp_counts)]
            absent_rbps_detailed_hits = [
                x for x in all_rbps_detailed if x not in list(rbp_counts_detailed)]

            d_rbps1 = pd.concat([pd.DataFrame(dict.fromkeys(absent_rbps_hits, 0),
                                              index=[0])] * rbp_counts.shape[0],
                                ignore_index=True).set_index(rbp_counts.index)

            d_rbps2 = pd.concat([pd.DataFrame(dict.fromkeys(absent_rbps_detailed_hits, 0),
                                              index=[0])] * rbp_counts_detailed.shape[0],
                                ignore_index=True).set_index(rbp_counts_detailed.index)

            rbp_counts = pd.concat([rbp_counts, d_rbps1], axis=1)
            rbp_counts_detailed = pd.concat(
                [rbp_counts_detailed, d_rbps2], axis=1)

            # Write outputs
            df.to_csv(self.outdir + "/{}MOTIF_MATCHES.tsv.gz".format(out_flag), compression='gzip', sep="\t", index=False)
            rbp_counts.to_csv(self.outdir + "/{}RBP_COUNTS.tsv".format(out_flag), sep="\t")
            rbp_counts_detailed.to_csv(self.outdir + "/{}MOTIF_COUNTS.tsv".format(out_flag), sep="\t")
        logger.success("Done")

    def _pwm_to_unambiguous(self, pwm: Union[dict, np.array]):
        """
        Reads PWMs as numpy arrays and returns a list
        of unambiguous motif sequences for which all
        their positions have a probability higher than
        a given threshold.

        :return list: List of all possible sequences for
        the given pwm
        """
        nuc_map = {0: 'A', 1: 'C', 2: 'G', 3: 'T'}
        ambiguous_dict = {
            ''.join(sorted(v)): k
            for k, v in Seq.IUPAC.IUPACData.ambiguous_dna_values.items()
        }
        ambiguous_seq = ""

        if isinstance(pwm, dict):

            for _, _pwm in pwm.items():
                pwm = _pwm

        if isinstance(pwm, np.ndarray):

            r, c = np.where(pwm >= self.logodds_threshold)

            per_position = np.split(c,
                                    np.searchsorted(r, range(1, pwm.shape[0])))
            ambiguous_seq = ""
            for position in per_position:
                nucs = ''.join([nuc_map[i] for i in position])
                ambiguous_seq += ambiguous_dict[nucs]

        return list(
            map(
                "".join,
                product(*map(Seq.IUPAC.IUPACData.ambiguous_dna_values.get,
                             ambiguous_seq))))

    def _read_PWMs(self, file_format: str = "meme"):
        """
        Reads a database of PWMs in MEME format and
        decomposes each PWM into all possible umambiguous
        sequences

        :param str file_format: Format of the PWM file

        :return dict: Dict with all the valid non-ambiguous
        sequences for each RBP
        :return dict: Dict with all the PWM IDs for each RBP
        """

        from collections import defaultdict
        motifs, final = defaultdict(list), defaultdict(list)

        if self.source == 'oRNAment':
            db = os.path.join(os.path.dirname(os.path.realpath(__file__)),
                              "db/oRNAment/oRNAment_PWMs_database.txt")

        elif self.source == 'ATtRACT':
            db = os.path.join(os.path.dirname(os.path.realpath(__file__)),
                              "db/ATtRACT/ATtRACT_PWMs_database.txt")

        # Get PWMs per RBP represented as np.arrays
        if file_format == "meme":

            logger.info(
                "Loading and processing PWM file from {} source".format(
                    self.source))
            motif_id, rbp_name, pwm = "", "", ""
            records = open(db, 'r')
            save_pwm = False
            for line in records:
                line = line.rstrip()

                if line.startswith('MOTIF'):
                    motif_id = line.split()[1]
                    rbp_name = line.split()[2]
                    pwm = []

                if line.startswith("letter-probability"):
                    save_pwm = True

                elif line and line[0].isdigit():
                    pwm.append([float(x) for x in line.split()])

                elif save_pwm:
                    motifs[rbp_name].append({motif_id: np.array(pwm)})
                    save_pwm = False

        logger.info("Generating unambiguous sequences using {} "
                     "as the minimum log-odds score".format(
                         self.logodds_threshold))
        # Convert PWMs to unambiguous sequences
        too_short = []
        for rbp_name, _motifs in motifs.items():
            per_rbp_motifs, _too_short = set(), set()

            for pwm in _motifs:
                _flat = self._pwm_to_unambiguous(pwm)
                flat_good = set()
                for x in _flat:
                    if len(x) >= self.min_motif_len:
                        flat_good.add(x)
                    else:
                        _too_short.add(x)
                per_rbp_motifs.update(flat_good)

            too_short.extend(list(_too_short))
            final[rbp_name] = list(per_rbp_motifs)

        pwd_ids_per_RBP = {
            rbp_name: set().union(*(pwm.keys() for pwm in pwms))
            for rbp_name, pwms in motifs.items()
        }

        logger.debug("Number of motifs removed due to short size (< {}): {}".format(
            self.min_motif_len, len(too_short)))
        return final, pwd_ids_per_RBP, db

    def read_rosina(self):
        """
        Reads additional file 1 from rosina et al 2017
        paper and returns a dictionary with all the non-ambiguous
        motifs for each RBP

        :return dict:
        """
        if self.source == "rosina2017":
            file_path = os.path.join(
                os.path.dirname(os.path.realpath(__file__)), "db/")
            motifs = open(file_path + "rosina2017_motifs.txt", 'r')

        elif self.source == "encode2020_RBNS":
            file_path = os.path.join(
                os.path.dirname(os.path.realpath(__file__)),
                "db/RBNS_Encode/")
            motifs = open(file_path + "encode2020_RBNS_motifs.txt", 'r')

        out = {}
        too_short = []
        for line in motifs:

            line = line.rstrip()
            if line.startswith('>'):
                rbp_name = line[1:].split("|")[0]
                _too_short = set()
                flat_good = set()

            elif line.startswith('*'):
                if rbp_name in out.keys():
                    raise ValueError(
                        "Repeated RBP name in file ({}).".format(rbp_name))

                for m in line[1:].split("|"):

                    if len(m) >= self.min_motif_len:
                        flat_good.update({m})

                    else:
                        _too_short.update({})

                out[rbp_name] = list(flat_good)
                too_short.extend(list(_too_short))

            if line.startswith("MOUSE"):
                break

        logger.debug("Number of motifs removed due to short size (< {}): {}".format(
            self.min_motif_len, len(too_short)))

        return out
    
    
def _redundancy_and_density_analysis(df: pd.DataFrame):
    """
    Finds overlaps in motif occurrences and do
    several operations:
        - Removes self contained motifs of the
    same RBP so that those occurrences are counted
    once.
        - Flags partially overlapped motifs of
    the same RBP together with motifs in close
    proximity (up to 5bp distant) as high-density
    region for that RBP.
        - Aggregates duplicate hits where
    multiple RBPs share the exact same motif [NOT DONE NOW]
    :param pd.DataFrame df: Df with all the hits
    :return pr.PyRanges: Subset of original df
    """
    df = df.reset_index(drop=True)

    _df = df.copy()
    _df = pr.PyRanges(
        _df.rename(columns={
            'seq_id': 'Chromosome',
            'start': 'Start',
            'end': 'End'
        }))

    logger.info("Self contained hits analysis..")
    _df = _remove_self_contained(_df)

    logger.info("Proximity hits analysis")
    _df = _tag_high_density(_df)

    #logger.info("Flagging duplicate hits across multiple RBPs")
    #_df = self._remove_duplicate_hits(_df)

    if isinstance(_df, pr.PyRanges):
        _df = _df.as_df()

    return _df.rename(columns={'Chromosome': 'seq_id'})


def _remove_duplicate_hits(gr: pr.PyRanges) -> pd.DataFrame:
    """
    Remove duplicate hits when different
    RBPs have the same motif
    """

    exact_cols = ['Chromosome', 'Start', 'End']

    df = gr.df
    g = df.groupby(exact_cols)

    no_dup = df[g['Start'].transform('size') == 1]
    dup = df[g['Start'].transform('size') > 1]

    if dup.empty:
        return pr.PyRanges(no_dup).sort()

    else:
        to_aggregate = ['rbp_name', 'rbp_motif', 'rbp_name_motif',
                        'has_self_submotif', 'has_other_submotif',
                        'is_high_density_region', 'n_at_density_block']

        #g = dup.groupby(exact_cols)
        # x = g.agg("first")
        # x.update(g.agg({"rbp_name": ";".join, "rbp_motif": ";".join}))
        # x = x.reset_index()

        #out = dup.drop_duplicates(subset=exact_cols)
        #out = dup.groupby(exact_cols)['rbp_name'].agg(list)

        out = dup.groupby(exact_cols)[to_aggregate].agg(
            ';'.join).reset_index().dropna()

        if not no_dup.empty:
            out = pd.concat([out, no_dup])

        return pr.PyRanges(out).sort()


def _tag_high_density(gr: pr.PyRanges) -> pr.PyRanges:
    """
    Tags motifs of the same RBP and other RBP located in close
    proximity (motifs that either overlap, or are
    up to 5bp apart)
    :param pd.DataFrame _any_overlaps:
    :return pr.PyRanges:
    """
    logger.debug('.. clustering proximal ..')
    proximal_hits = gr.cluster(slack=5).df

    proximal_hits['Size'] = proximal_hits.groupby(
        'Cluster')['Start'].transform(np.size)

    no_high_density = proximal_hits[proximal_hits.Size == 1].copy()
    no_high_density['is_high_density_region'] = False
    no_high_density['n_at_density_block'] = 1

    high_density = proximal_hits[proximal_hits.Size > 1].copy()
    high_density['is_high_density_region'] = True
    high_density['n_at_density_block'] = high_density.Size

    return pr.PyRanges(pd.concat([no_high_density, high_density]).drop(columns=['Cluster', 'Size']))


def _remove_self_contained(gr: pr.PyRanges) -> pr.PyRanges:
    """
    Flags motif ocurrences that are fully contained 
    within other motif (whether it is the same RBP or not)
    Removes those motif ocurrences of the same RBP 
    that are self contained.
    """
    logger.debug('.. clustering overlaps ..')

    _gr = gr.cluster(by='rbp_name', slack=-4)
    _gr.Length = _gr.lengths()
    df = _gr.df

    longest = df.groupby("Cluster").Length.idxmax()
    l = pr.PyRanges(df.reindex(longest))

    j = gr.join(l)

    to_drop_cols = ['Chromosome', 'Start', 'End',
                    'rbp_name', 'rbp_motif', 'rbp_name_motif']
    to_clean_cols = ['Cluster', 'Length', '_merge']
    df.drop(columns=to_clean_cols[:-1], inplace=True)

    contained = j[((j.Start >= j.Start_b) & (j.End < j.End_b)) |
                  ((j.Start > j.Start_b) & (j.End <= j.End_b))]

    if contained.empty:
        df['has_self_submotif'] = False
        df['has_other_submotif'] = False
        logger.debug('.. no self containments found ..')

    else:
        #####################
        # Per RBP contained #
        #####################
        logger.debug('.. self contained hits ..')

        contained_same_rbp = contained[contained.rbp_name ==
                                       contained.rbp_name_b]

        if contained_same_rbp.empty:
            df['has_self_submotif'] = False
            logger.debug(
                '.. no self contained hits found for the same RBP ..')

        else:
            contained_same_rbp.has_self_submotif = True
            contained_same_rbp = contained_same_rbp.df

            # Remove self.contained rows per RBP
            df = pd.merge(
                df, contained_same_rbp[to_drop_cols], on=to_drop_cols, how='left', indicator=True)
            df = df.loc[df._merge == 'left_only']
            logger.debug('.. {} hits removed ..'.format(
                contained_same_rbp.shape[0]))

            # Add self.contained.tag
            contained_same_rbp.drop(columns=to_drop_cols[1:], inplace=True)
            contained_same_rbp.columns = contained_same_rbp.columns.str.rstrip(
                '_b')

            contained_same_rbp = contained_same_rbp.drop_duplicates()

            df = pd.merge(df, contained_same_rbp, how='left',
                          on=to_drop_cols).drop(columns=to_clean_cols)
            df['has_self_submotif'] = df.has_self_submotif.fillna(False)

        #######################
        # Other RBP contained #
        #######################
        logger.debug('.. other contained hits ..')
        contained_other_rbp = contained[contained.rbp_name !=
                                        contained.rbp_name_b]
        if contained_other_rbp.empty:
            df['has_other_submotif'] = False
            logger.debug(
                '.. no self contained found hits for other RBPs ..')

        else:
            contained_other_rbp.has_other_submotif = True
            contained_other_rbp = contained_other_rbp.df

            # Add other.contained.tag
            contained_other_rbp.drop(
                columns=to_drop_cols[1:], inplace=True)
            contained_other_rbp.columns = contained_other_rbp.columns.str.rstrip(
                '_b')
            contained_other_rbp = contained_other_rbp.drop_duplicates()
            df = pd.merge(df, contained_other_rbp, how='left',
                          on=to_drop_cols).drop(columns=to_clean_cols[:-1])
            df['has_other_submotif'] = df.has_other_submotif.fillna(False)
            logger.debug('.. {} hits flagged ..'.format(
                contained_other_rbp.shape[0]))

    return pr.PyRanges(df)




<|MERGE_RESOLUTION|>--- conflicted
+++ resolved
@@ -401,10 +401,6 @@
         """
         if raw_hits is None or raw_hits.empty:
             raise ValueError('No motifs found given this experimental setup.')
-<<<<<<< HEAD
-            
-=======
->>>>>>> 05721395
         else:
             logger.info("Filtering motif results:")
 
